import { remote } from 'electron'
import isIPFS from 'is-ipfs'
import * as pages from '../pages'
import * as zoom from '../pages/zoom'
import * as yo from 'yo-yo'
import emitStream from 'emit-stream'
import { UpdatesNavbarBtn } from './navbar/updates'
import { DropMenuNavbarBtn } from './navbar/drop-menu'
import { SiteInfoNavbarBtn } from './navbar/site-info'

const KEYCODE_DOWN = 40
const KEYCODE_UP = 38
const KEYCODE_ESC = 27
const KEYCODE_ENTER = 13
const KEYCODE_N = 78
const KEYCODE_P = 80

const isDatHashRegex = /^[a-z0-9]{64}/i

// globals
// =

var toolbarNavDiv = document.getElementById('toolbar-nav')
var updatesNavbarBtn = null
var dropMenuNavbarBtn = null
var siteInfoNavbarBtn = null

// autocomplete data
var autocompleteCurrentValue = null
var autocompleteCurrentSelection = 0
var autocompleteResults = null // if set to an array, will render dropdown

// exported functions
// =

export function setup () {
  // create the button managers
  updatesNavbarBtn = new UpdatesNavbarBtn()
  dropMenuNavbarBtn = new DropMenuNavbarBtn()
  siteInfoNavbarBtn = new SiteInfoNavbarBtn()
}

export function createEl (id) {
  // render
  var el = render(id, null)
  toolbarNavDiv.appendChild(el)
  return el
}

export function focusLocation (page) {
  var el = page.navbarEl.querySelector('.nav-location-input')
  el.focus()
}

export function showInpageFind (page) {
  // show control and highlight text
  page.isInpageFinding = true
  update(page)
  var el = page.navbarEl.querySelector('.nav-find-input')
  el.focus()
  el.select()

  // init search if there's a value leftover
  // FIXME
  // this behavior got lost in the switch over to using yo-yo
  // do we want it back?
  // -prf
  // if (el.value)
    // page.findInPage(el.value)
}

export function hideInpageFind (page) {
  page.stopFindInPage('clearSelection')
  page.isInpageFinding = false
  update(page)
}

export function clearAutocomplete () {
  if (autocompleteResults) {
    autocompleteCurrentValue = null
    autocompleteCurrentSelection = 0
    autocompleteResults = null
    update()
  }
}

export function update (page) {
  // fetch current page, if not given
  page = page || pages.getActive()

  // render
  yo.update(page.navbarEl, render(page.id, page))
}

export function updateLocation (page) {
  // fetch current page, if not given
  page = page || pages.getActive()

  // update location
  var addrEl = page.navbarEl.querySelector('.nav-location-input')
  var isAddrElFocused = addrEl.matches(':focus')
  if (!isAddrElFocused || !addrEl.value) { // only update if not focused or empty, so we dont mess up what the user is doing
    addrEl.value = page.getIntendedURL()
    if (isAddrElFocused) // if was focused, then select what we put in
      addrEl.select()
  }
}

// internal helpers
// =

function render (id, page) {
  const isLoading = page && page.isLoading()
  const isViewingDat = page && page.getURL().startsWith('dat:')

  // back/forward should be disabled if its not possible go back/forward
  var backDisabled = (page && page.canGoBack()) ? '' : 'disabled'
  var forwardDisabled = (page && page.canGoForward()) ? '' : 'disabled'

  // render reload/cancel btn
  var reloadBtn = (isLoading)
    ? yo`<button class="toolbar-btn nav-cancel-btn" onclick=${onClickCancel}>
        <span class="icon icon-cancel"></span>
      </button>`
    : yo`<button class="toolbar-btn nav-reload-btn" onclick=${onClickReload}>
        <span class="icon icon-ccw"></span>
      </button>`

  // `page` is null on initial render
  // and the toolbar should be hidden on initial render
  // and it should be hidden if the page isnt active
  var toolbarHidden = (!page || !page.isActive) ? ' hidden' : ''

  // preserve the current finder value and focus
  var findEl = page && page.navbarEl.querySelector('.nav-find-input')
  var findValue = findEl ? findEl.value : ''

  // inpage finder ctrl
  var inpageFinder = (page && page.isInpageFinding)
    ? yo`<input
            type="text"
            class="nav-find-input"
            placeholder="Find in page..."
            oninput=${onInputFind}
            onkeydown=${onKeydownFind}
            value=${findValue} />`
    : ''

  // bookmark toggle state
  var bookmarkClass = 'nav-bookmark-btn' + ((page && !!page.bookmark) ? ' active' : '')

  // view dat btn
  var viewDatBtn
  if (isViewingDat) {
    viewDatBtn = yo`<button class="nav-view-files-btn clickable" title="View App Files" onclick=${onClickViewFiles}>
      <span class="icon icon-folder"></span>
    </button>`
  }

  // live reload btn
  var liveReloadBtn
  if (isViewingDat && page.isLiveReloading) {
    liveReloadBtn = yo`<button class="nav-live-reload-btn" title="Live Reloading">
      <span class="icon icon-flash"></span>
    </button>`
  }

  // zoom btn should only show if zoom is not the default setting
  var zoomBtn = ''
  if (page && page.zoom != 0) {
    // I dont know what that formula is, so I solved this problem like any good programmer would, by stealing the values from chrome
    var zoomPct = ({
      '-0.5': 90, '-1': 75, '-1.5': 67, '-2': 50, '-2.5': 33, '-3': 25,
      '0': 100,
      '0.5': 110, '1': 125, '1.5': 150, '2': 175, '2.5': 200, '3': 250, '3.5': 300, '4': 400, '4.5': 500
    })[page.zoom]
    zoomBtn = yo`<button onclick=${onClickZoom}><span class="icon icon-search"></span> <small>${zoomPct}%</small></button>`
  }

  // autocomplete dropdown
  var autocompleteDropdown = ''
  if (autocompleteResults) {
    autocompleteDropdown = yo`
      <div class="autocomplete-dropdown" onclick=${onClickAutocompleteDropdown}>
        ${autocompleteResults.map((r, i) => {
          // content
          var iconCls = 'icon icon-' + ((r.search) ? 'search' : 'window')
          var contentColumn
          if (r.search)
            contentColumn = yo`<span class="result-search">${r.search}</span>`
          else {
            contentColumn = yo`<span class="result-url"></span>`
            if (r.urlDecorated)
              contentColumn.innerHTML = r.urlDecorated // use innerHTML so our decoration can show
            else
              contentColumn.textContent = r.url
          }
          var titleColumn = yo`<span class="result-title"></span>`
          if (r.titleDecorated)
            titleColumn.innerHTML = r.titleDecorated // use innerHTML so our decoration can show
          else
            titleColumn.textContent = r.title

          // selection
          var rowCls = 'result'
          if (i == autocompleteCurrentSelection)
            rowCls += ' selected'

          // result row
          return yo`<div class=${rowCls} data-result-index=${i}>
            <span class=${iconCls}></span>
            ${contentColumn}
            ${titleColumn}
          </div>`
        })}
      </div>
    `
  }

  // preserve the current address value
  var addrEl = page && page.navbarEl.querySelector('.nav-location-input')
  var addrValue = addrEl ? addrEl.value : ''

  // setup site-perms dropdown
  siteInfoNavbarBtn.protocolInfo = (page && page.protocolInfo)
  siteInfoNavbarBtn.siteInfo = (page && page.siteInfo)
  siteInfoNavbarBtn.sitePerms = (page && page.sitePerms)
  siteInfoNavbarBtn.siteInfoOverride = (page && page.siteInfoOverride)

  // the main URL input
  var locationInput = yo`
    <input
      type="text"
      class="nav-location-input"
      onfocus=${onFocusLocation}
      onblur=${onBlurLocation}
      onkeydown=${onKeydownLocation}
      oninput=${onInputLocation}
      value=${addrValue} />
  `

  // render
  return yo`<div data-id=${id} class="toolbar-actions${toolbarHidden}">
    <div class="toolbar-group">
      <button class="toolbar-btn nav-back-btn" ${backDisabled} onclick=${onClickBack}>
        <span class="icon icon-left-open-big"></span>
      </button>
      <button class="toolbar-btn nav-forward-btn" ${forwardDisabled} onclick=${onClickForward}>
        <span class="icon icon-right-open-big"></span>
      </button>
      ${reloadBtn}      
    </div>
    <div class="toolbar-input-group">
      ${siteInfoNavbarBtn.render()}
      ${locationInput}
      <span class="charms">
        ${liveReloadBtn}
        ${viewDatBtn}
      </span>
      ${inpageFinder}
      ${zoomBtn}
      <button class=${bookmarkClass} onclick=${onClickBookmark}><span class="icon icon-star"></span></button>
      ${autocompleteDropdown}
    </div>
    <div class="toolbar-group">
      ${dropMenuNavbarBtn.render()}
      ${updatesNavbarBtn.render()}
    </div>
  </div>`
}

function handleAutocompleteSearch (results) {
  var v = autocompleteCurrentValue

  // decorate result with bolded regions
  // explicitly replace special characters to match sqlite fts tokenization
  var searchTerms = v.replace(/[:^*-\.]/g, ' ').split(' ').filter(Boolean)
  results.forEach(r => decorateResultMatches(searchTerms, r))

  // does the value look like a url?
  var isProbablyUrl = (!v.includes(' ') && (
    /\.[A-z]/.test(v) ||
    isDatHashRegex.test(v) ||
    isIPFS.multihash(v) ||
    isIPFS.ipfsPath(v) ||
    isIPFS.ipnsPath(v) ||
    v.startsWith('localhost') ||
    v.includes('://') ||
    v.startsWith('beaker:') ||
    v.startsWith('fs:/')
  ))
  var vWithProtocol = v
  var isGuessingTheScheme = false
  if (isProbablyUrl && !v.includes('://') && !(v.startsWith('beaker:') || v.startsWith('fs:/'))) {
    if (isDatHashRegex.test(v)) {
      vWithProtocol = 'dat://'+v
<<<<<<< HEAD
    else if (v.startsWith('localhost'))
      vWithProtocol = 'http://'+v
    else {
=======
    } else if (isIPFS.multihash(v)) {
      vWithProtocol = 'fs:/ipfs/' + v
    } else if (isIPFS.ipfsPath(v) || isIPFS.ipnsPath(v)) {
      vWithProtocol = 'fs:' + v
    } else {
>>>>>>> 4e469840
      vWithProtocol = 'https://'+v
      isGuessingTheScheme = true // note that we're guessing so that, if this fails, we can try http://
    }
  }

  // set the top results accordingly
  var gotoResult = { url: vWithProtocol, title: 'Go to '+v, isGuessingTheScheme }
  var searchResult = {
    search: v,
    title: 'DuckDuckGo Search',
    url: 'https://duckduckgo.com/?q=' + v.split(' ').join('+')
  }
  if (isProbablyUrl) autocompleteResults = [gotoResult, searchResult]
  else               autocompleteResults = [searchResult, gotoResult]

  // add search results
  if (results)
    autocompleteResults = autocompleteResults.concat(results)

  // render
  update()
}

function getAutocompleteSelection (i) {
  if (typeof i !== 'number') {
    i = autocompleteCurrentSelection
  }
  if (autocompleteResults && autocompleteResults[i]) {
    return autocompleteResults[i]
  }

  // fallback to the current value in the navbar
  var addrEl = pages.getActive().navbarEl.querySelector('.nav-location-input')
  var url = addrEl.value

  // autocorrect urls of known forms
  if (isDatHashRegex.test(url)) {
    url = 'dat://' + url
  } else if (isIPFS.multihash(url)) {
    vWithProtocol = 'fs:/ipfs/' + url
  } else if (isIPFS.ipfsPath(url) || isIPFS.ipnsPath(url)) {
    vWithProtocol = 'fs:' + url
  }
  return { url }
}

function getAutocompleteSelectionUrl (i) {
  return getAutocompleteSelection(i).url
}

// helper for autocomplete
// - takes in the current search (tokenized) and a result object
// - mutates `result` so that matching text is bold
var offsetsRegex = /([\d]+ [\d]+ [\d]+ [\d]+)/g
function decorateResultMatches (searchTerms, result) {
  // extract offsets
  var tuples = (result.offsets || '').match(offsetsRegex)
  if (!tuples)
    return

  // iterate all match tuples, and break the values into segments
  let lastTuple
  let segments = { url: [], title: [] }
  let lastOffset = { url: 0, title: 0 }
  for (let tuple of tuples) {
    tuple = tuple.split(' ').map(i => +i) // the map() coerces to the proper type
    let [ columnIndex, termIndex, offset, matchLen ] = tuple
    let columnName = ['url', 'title'][columnIndex]

    // sometimes multiple terms can hit at the same point
    // that breaks the algorithm, so skip that condition
    if (lastTuple && lastTuple[0] === columnIndex && lastTuple[2] === offset) continue
    lastTuple = tuple

    // use the length of the search term
    // (sqlite FTS gives the length of the full matching token, which isnt as helpful)
    let searchTerm = searchTerms[termIndex]
    if (!searchTerm) continue
    let len = searchTerm.length

    // extract segments
    segments[columnName].push(result[columnName].slice(lastOffset[columnName], offset))
    segments[columnName].push(result[columnName].slice(offset, offset+len))
    lastOffset[columnName] = offset + len
  }

  // add the remaining text
  segments.url.push(result.url.slice(lastOffset.url))
  segments.title.push(result.title.slice(lastOffset.title))

  // join the segments with <strong> tags
  result.urlDecorated = joinSegments(segments.url)
  result.titleDecorated = joinSegments(segments.title)
}

// helper for decorateResultMatches()
// - takes an array of string segments (extracted from the result columns)
// - outputs a single escaped string with every other element wrapped in <strong>
var ltRegex = /</g
var gtRegex = />/g
function joinSegments (segments) {
  var str = ''
  var isBold = false
  for (var segment of segments) {
    // escape for safety
    segment = segment.replace(ltRegex, '&lt;').replace(gtRegex, '&gt;')

    // decorate with the strong tag
    if (isBold) str += '<strong>' + segment + '</strong>'
    else        str += segment
    isBold = !isBold
  }
  return str
}

function countMatches (str, regex) {
  var matches = str.match(regex)
  return (matches) ? matches.length : 0
}

// ui event handlers
// =

function getEventPage (e) {
  for (var i=0; i < e.path.length; i++)
    if (e.path[i].dataset && e.path[i].dataset.id)
      return pages.getById(e.path[i].dataset.id)
}

function onClickBack (e) {
  var page = getEventPage(e)
  if (page && page.canGoBack())
    page.goBack()
}

function onClickForward (e) {
  var page = getEventPage(e)
  if (page && page.canGoForward())
    page.goForward()
}

function onClickReload (e) {
  var page = getEventPage(e)
  if (page)
    page.reload()
}

function onClickCancel (e) {
  var page = getEventPage(e)
  if (page)
    page.stop()
}

function onClickBookmark (e) {
  var page = getEventPage(e)
  if (page) {
    page.toggleBookmark()

    // animate the element
    document.querySelector('.toolbar-actions:not(.hidden) .nav-bookmark-btn .icon').animate([
      {textShadow: '0 0 0px rgba(255, 188, 0, 1.0)'},
      {textShadow: '0 0 8px rgba(255, 188, 0, 1.0)'},
      {textShadow: '0 0 16px rgba(255, 188, 0, 0.0)'}
    ], { duration: 300 })
  }
}

function onClickViewFiles (e) {
  var page = getEventPage(e)
  if (page && page.getURL().startsWith('dat://')) {
    // get the target url
    var url = page.getViewFilesURL()
    if (!url) return

    // start loading
    if (e.metaKey || e.ctrlKey) { // popup
      pages.setActive(pages.create(url))
    } else {
      page.loadURL(url) // goto
    }

    // animate the element
    document.querySelector('.toolbar-actions:not(.hidden) .nav-view-files-btn .icon').animate([
      {textShadow: '0 0 0px rgba(128, 128, 128, 1.0)'},
      {textShadow: '0 0 8px rgba(128, 128, 128, 1.0)'},
      {textShadow: '0 0 16px rgba(128, 128, 128, 0.0)'}
    ], { duration: 300 })
  }
}

function onClickZoom (e) {
  const { Menu } = remote
  var menu = Menu.buildFromTemplate([
    { label: 'Reset Zoom', click: () => zoom.zoomReset(pages.getActive()) },
    { label: 'Zoom In', click: () => zoom.zoomIn(pages.getActive()) },
    { label: 'Zoom Out', click: () => zoom.zoomOut(pages.getActive()) }
  ])
  menu.popup(remote.getCurrentWindow())
}

function onFocusLocation (e) {
  var page = getEventPage(e)
  if (page)
    page.navbarEl.querySelector('.nav-location-input').select()
}

function onBlurLocation () {
  // HACK
  // blur gets called right before the click event for onClickAutocompleteDropdown
  // so, wait a bit before clearing the autocomplete, so the click has a chance to fire
  // -prf
  setTimeout(clearAutocomplete, 150)
}

function onInputLocation (e) {
  var value = e.target.value

  // run autocomplete
  // TODO debounce
  var autocompleteValue = value.trim()
  if (autocompleteValue && autocompleteCurrentValue != autocompleteValue) {
    autocompleteCurrentValue = autocompleteValue // update the current value
    autocompleteCurrentSelection = 0 // reset the selection
    beakerHistory.search(value).then(handleAutocompleteSearch) // update the suggetsions
  } else if (!autocompleteValue)
    clearAutocomplete() // no value, cancel out
}

function onKeydownLocation (e) {
  // on enter
  if (e.keyCode == KEYCODE_ENTER) {
    e.preventDefault()

    var page = getEventPage(e)
    if (page) {
      var selection = getAutocompleteSelection()
      page.loadURL(selection.url, { isGuessingTheScheme: selection.isGuessingTheScheme })
      e.target.blur()
    }
    return
  }

  // on escape
  if (e.keyCode == KEYCODE_ESC) {
    var page = getEventPage(e)
    page.navbarEl.querySelector('.nav-location-input').value = page.getIntendedURL()
    e.target.blur()
    return
  }

  // on keycode navigations
  var up   = (e.keyCode == KEYCODE_UP || (e.ctrlKey && e.keyCode == KEYCODE_P))
  var down = (e.keyCode == KEYCODE_DOWN || (e.ctrlKey && e.keyCode == KEYCODE_N))
  if (autocompleteResults && (up || down)) {
    e.preventDefault()
    if (up && autocompleteCurrentSelection > 0)
      autocompleteCurrentSelection--
    if (down && autocompleteCurrentSelection < autocompleteResults.length - 1)
      autocompleteCurrentSelection++

    // re-render and update the url
    var page = getEventPage(e)
    var newValue = getAutocompleteSelectionUrl(autocompleteCurrentSelection)
    page.navbarEl.querySelector('.nav-location-input').value = newValue
    update(page)
    return
  }
}

function onClickAutocompleteDropdown (e) {
  // get the result index
  for (var i=0; i < e.path.length; i++) {
    if (e.path[i].dataset && e.path[i].classList.contains('result')) {
      // follow result url
      var resultIndex = +e.path[i].dataset.resultIndex
      pages.getActive().loadURL(getAutocompleteSelectionUrl(resultIndex))
      return
    }
  }
}

function onInputFind (e) {
  var str = e.target.value
  var page = getEventPage(e)
  if (page) {
    if (str) page.findInPage(str)
    else     page.stopFindInPage('clearSelection')
  }
}

function onKeydownFind (e) {
  // on escape
  if (e.keyCode == KEYCODE_ESC) {
    let page = getEventPage(e)
    if (page)
      hideInpageFind(page)
  }

  // on enter
  if (e.keyCode == KEYCODE_ENTER) {
    let str = e.target.value
    let backwards = e.shiftKey // search backwords on shift+enter
    let page = getEventPage(e)
    if (page) {
      if (str) page.findInPage(str, { findNext: true, forward: !backwards })
      else     page.stopFindInPage('clearSelection')
    }
  }
}<|MERGE_RESOLUTION|>--- conflicted
+++ resolved
@@ -294,17 +294,13 @@
   if (isProbablyUrl && !v.includes('://') && !(v.startsWith('beaker:') || v.startsWith('fs:/'))) {
     if (isDatHashRegex.test(v)) {
       vWithProtocol = 'dat://'+v
-<<<<<<< HEAD
-    else if (v.startsWith('localhost'))
+    } else if (v.startsWith('localhost')) {
       vWithProtocol = 'http://'+v
-    else {
-=======
     } else if (isIPFS.multihash(v)) {
       vWithProtocol = 'fs:/ipfs/' + v
     } else if (isIPFS.ipfsPath(v) || isIPFS.ipnsPath(v)) {
       vWithProtocol = 'fs:' + v
     } else {
->>>>>>> 4e469840
       vWithProtocol = 'https://'+v
       isGuessingTheScheme = true // note that we're guessing so that, if this fails, we can try http://
     }
