import through2 from 'through2'
import identifyFiletype from 'identify-filetype'
import mime from 'mime'
var debug = require('debug')('beaker')

// config default mimetype
mime.default_type = 'text/plain'

export function identify (name, chunk) {
  // try to identify the type by the chunk contents
  var mimeType
  var identifiedExt = (chunk) ? identifyFiletype(chunk) : false
  if (identifiedExt)
    mimeType = mime.lookup(identifiedExt)
  if (mimeType) {
    log.debug('[DAT] Identified entry mimetype as', mimeType)
  } else {
    // fallback to using the entry name
    mimeType = mime.lookup(name)
    log.debug('[DAT] Assumed mimetype from entry name', mimeType)
  }
  return mimeType
}

export function identifyStream (name, cb) {
  var first = true
  return through2(function (chunk, enc, cb2) {
    if (first) {
      first = false
<<<<<<< HEAD

      // try to identify the type by the chunk contents
      var mimeType
      var identifiedExt = identify(chunk)
      if (identifiedExt)
        mimeType = mime.lookup(identifiedExt)
      if (mimeType) {
        debug('Identified entry mimetype as', mimeType)
      } else {
        // fallback to using the entry name
        mimeType = mime.lookup(name)
        debug('Assumed mimetype from entry name', mimeType)
      }
      cb(mimeType)
=======
      cb(identify(name, chunk))
>>>>>>> eca02fa5
    }
    this.push(chunk)
    cb2()
  })
}<|MERGE_RESOLUTION|>--- conflicted
+++ resolved
@@ -13,11 +13,11 @@
   if (identifiedExt)
     mimeType = mime.lookup(identifiedExt)
   if (mimeType) {
-    log.debug('[DAT] Identified entry mimetype as', mimeType)
+    debug('[DAT] Identified entry mimetype as', mimeType)
   } else {
     // fallback to using the entry name
     mimeType = mime.lookup(name)
-    log.debug('[DAT] Assumed mimetype from entry name', mimeType)
+    debug('[DAT] Assumed mimetype from entry name', mimeType)
   }
   return mimeType
 }
@@ -27,24 +27,7 @@
   return through2(function (chunk, enc, cb2) {
     if (first) {
       first = false
-<<<<<<< HEAD
-
-      // try to identify the type by the chunk contents
-      var mimeType
-      var identifiedExt = identify(chunk)
-      if (identifiedExt)
-        mimeType = mime.lookup(identifiedExt)
-      if (mimeType) {
-        debug('Identified entry mimetype as', mimeType)
-      } else {
-        // fallback to using the entry name
-        mimeType = mime.lookup(name)
-        debug('Assumed mimetype from entry name', mimeType)
-      }
-      cb(mimeType)
-=======
       cb(identify(name, chunk))
->>>>>>> eca02fa5
     }
     this.push(chunk)
     cb2()
